--- conflicted
+++ resolved
@@ -202,7 +202,6 @@
 		full_plugin_name: 'dns-dnspod',
 	},
 	//####################################################//
-<<<<<<< HEAD
 	domainoffensive: {
 		display_name:        'DomainOffensive (do.de)',
 		package_name:        'certbot-dns-do',
@@ -210,7 +209,8 @@
 		dependencies:        '',
 		credentials:         'dns_do_api_token = YOUR_DO_DE_AUTH_TOKEN',
 		full_plugin_name:    'dns-do',
-=======
+  },
+  //####################################################//
 	domeneshop: {
 		display_name:        'Domeneshop',
 		package_name:        'certbot-dns-domeneshop',
@@ -219,7 +219,6 @@
 		credentials:         `dns_domeneshop_client_token=YOUR_DOMENESHOP_CLIENT_TOKEN
 dns_domeneshop_client_secret=YOUR_DOMENESHOP_CLIENT_SECRET`,
 		full_plugin_name: 'dns-domeneshop',
->>>>>>> c60fc792
 	},
 	//####################################################//
 	dynu: {
