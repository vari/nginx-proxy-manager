FROM jc21/nginx-proxy-manager-base:latest

MAINTAINER Jamie Curnow <jc@jc21.com>
LABEL maintainer="Jamie Curnow <jc@jc21.com>"

ENV SUPPRESS_NO_CONFIG_WARNING=1
ENV S6_FIX_ATTRS_HIDDEN=1
RUN echo "fs.file-max = 65535" > /etc/sysctl.conf

# Nginx, Node and required packages should already be installed from the base image

# root filesystem
COPY rootfs /

# s6 overlay
RUN curl -L -o /tmp/s6-overlay-amd64.tar.gz "https://github.com/just-containers/s6-overlay/releases/download/v1.21.4.0/s6-overlay-amd64.tar.gz" \
    && tar xzf /tmp/s6-overlay-amd64.tar.gz -C /

# App
ENV NODE_ENV=production

<<<<<<< HEAD
ADD manager/dist                /srv/manager/dist
ADD manager/node_modules        /srv/manager/node_modules
ADD manager/src/backend         /srv/manager/src/backend
ADD manager/package.json        /srv/manager/package.json
=======
ADD dist                /app/dist
ADD node_modules        /app/node_modules
ADD src/backend         /app/src/backend
ADD package.json        /app/package.json
ADD knexfile.js         /app/knexfile.js
>>>>>>> a4b918e6

# Volumes
VOLUME [ "/data", "/etc/letsencrypt" ]
CMD [ "/init" ]

HEALTHCHECK --interval=15s --timeout=3s CMD curl -f http://localhost:9876/health || exit 1<|MERGE_RESOLUTION|>--- conflicted
+++ resolved
@@ -19,18 +19,11 @@
 # App
 ENV NODE_ENV=production
 
-<<<<<<< HEAD
-ADD manager/dist                /srv/manager/dist
-ADD manager/node_modules        /srv/manager/node_modules
-ADD manager/src/backend         /srv/manager/src/backend
-ADD manager/package.json        /srv/manager/package.json
-=======
 ADD dist                /app/dist
 ADD node_modules        /app/node_modules
 ADD src/backend         /app/src/backend
 ADD package.json        /app/package.json
 ADD knexfile.js         /app/knexfile.js
->>>>>>> a4b918e6
 
 # Volumes
 VOLUME [ "/data", "/etc/letsencrypt" ]
